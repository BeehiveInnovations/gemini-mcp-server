"""OpenAI model provider implementation."""

<<<<<<< HEAD
from .base import (
    FixedTemperatureConstraint,
    ModelCapabilities,
=======
import logging
from typing import Optional

from .base import (
    FixedTemperatureConstraint,
    ModelCapabilities,
    ModelResponse,
>>>>>>> f3001cc3
    ProviderType,
    RangeTemperatureConstraint,
)
from .openai_compatible import OpenAICompatibleProvider
<<<<<<< HEAD
=======

logger = logging.getLogger(__name__)
>>>>>>> f3001cc3


class OpenAIModelProvider(OpenAICompatibleProvider):
    """Official OpenAI API provider (api.openai.com)."""

    # Model configurations
    SUPPORTED_MODELS = {
        "o3": {
            "context_window": 200_000,  # 200K tokens
            "supports_extended_thinking": False,
        },
        "o3-mini": {
            "context_window": 200_000,  # 200K tokens
<<<<<<< HEAD
=======
            "supports_extended_thinking": False,
        },
        "o3-pro": {
            "context_window": 200_000,  # 200K tokens
            "supports_extended_thinking": False,
        },
        "o4-mini": {
            "context_window": 200_000,  # 200K tokens
            "supports_extended_thinking": False,
        },
        "o4-mini-high": {
            "context_window": 200_000,  # 200K tokens
>>>>>>> f3001cc3
            "supports_extended_thinking": False,
        },
        # Shorthands
        "mini": "o4-mini",  # Default 'mini' to latest mini model
        "o3mini": "o3-mini",
        "o4mini": "o4-mini",
        "o4minihigh": "o4-mini-high",
        "o4minihi": "o4-mini-high",
    }

    def __init__(self, api_key: str, **kwargs):
        """Initialize OpenAI provider with API key."""
        # Set default OpenAI base URL, allow override for regions/custom endpoints
        kwargs.setdefault("base_url", "https://api.openai.com/v1")
        super().__init__(api_key, **kwargs)

    def get_capabilities(self, model_name: str) -> ModelCapabilities:
        """Get capabilities for a specific OpenAI model."""
        # Resolve shorthand
        resolved_name = self._resolve_model_name(model_name)

        if resolved_name not in self.SUPPORTED_MODELS or isinstance(self.SUPPORTED_MODELS[resolved_name], str):
            raise ValueError(f"Unsupported OpenAI model: {model_name}")

        # Check if model is allowed by restrictions
        from utils.model_restrictions import get_restriction_service

        restriction_service = get_restriction_service()
        if not restriction_service.is_allowed(ProviderType.OPENAI, resolved_name, model_name):
            raise ValueError(f"OpenAI model '{model_name}' is not allowed by restriction policy.")

        config = self.SUPPORTED_MODELS[resolved_name]

        # Define temperature constraints per model
        if resolved_name in ["o3", "o3-mini", "o3-pro", "o4-mini", "o4-mini-high"]:
            # O3 and O4 reasoning models only support temperature=1.0
            temp_constraint = FixedTemperatureConstraint(1.0)
        else:
            # Other OpenAI models support 0.0-2.0 range
            temp_constraint = RangeTemperatureConstraint(0.0, 2.0, 0.7)

        return ModelCapabilities(
            provider=ProviderType.OPENAI,
            model_name=model_name,
            friendly_name="OpenAI",
            context_window=config["context_window"],
            supports_extended_thinking=config["supports_extended_thinking"],
            supports_system_prompts=True,
            supports_streaming=True,
            supports_function_calling=True,
            temperature_constraint=temp_constraint,
        )

    def get_provider_type(self) -> ProviderType:
        """Get the provider type."""
        return ProviderType.OPENAI

    def validate_model_name(self, model_name: str) -> bool:
<<<<<<< HEAD
        """Validate if the model name is supported."""
        return model_name in self.SUPPORTED_MODELS
=======
        """Validate if the model name is supported and allowed."""
        resolved_name = self._resolve_model_name(model_name)

        # First check if model is supported
        if resolved_name not in self.SUPPORTED_MODELS or not isinstance(self.SUPPORTED_MODELS[resolved_name], dict):
            return False

        # Then check if model is allowed by restrictions
        from utils.model_restrictions import get_restriction_service

        restriction_service = get_restriction_service()
        if not restriction_service.is_allowed(ProviderType.OPENAI, resolved_name, model_name):
            logger.debug(f"OpenAI model '{model_name}' -> '{resolved_name}' blocked by restrictions")
            return False

        return True

    def generate_content(
        self,
        prompt: str,
        model_name: str,
        system_prompt: Optional[str] = None,
        temperature: float = 0.7,
        max_output_tokens: Optional[int] = None,
        **kwargs,
    ) -> ModelResponse:
        """Generate content using OpenAI API with proper model name resolution."""
        # Resolve model alias before making API call
        resolved_model_name = self._resolve_model_name(model_name)

        # Call parent implementation with resolved model name
        return super().generate_content(
            prompt=prompt,
            model_name=resolved_model_name,
            system_prompt=system_prompt,
            temperature=temperature,
            max_output_tokens=max_output_tokens,
            **kwargs,
        )
>>>>>>> f3001cc3

    def supports_thinking_mode(self, model_name: str) -> bool:
        """Check if the model supports extended thinking mode."""
        # Currently no OpenAI models support extended thinking
        # This may change with future O3 models
<<<<<<< HEAD
        return False
=======
        return False

    def _resolve_model_name(self, model_name: str) -> str:
        """Resolve model shorthand to full name."""
        # Check if it's a shorthand
        shorthand_value = self.SUPPORTED_MODELS.get(model_name)
        if isinstance(shorthand_value, str):
            return shorthand_value
        return model_name
>>>>>>> f3001cc3
<|MERGE_RESOLUTION|>--- conflicted
+++ resolved
@@ -1,10 +1,5 @@
 """OpenAI model provider implementation."""
 
-<<<<<<< HEAD
-from .base import (
-    FixedTemperatureConstraint,
-    ModelCapabilities,
-=======
 import logging
 from typing import Optional
 
@@ -12,16 +7,12 @@
     FixedTemperatureConstraint,
     ModelCapabilities,
     ModelResponse,
->>>>>>> f3001cc3
     ProviderType,
     RangeTemperatureConstraint,
 )
 from .openai_compatible import OpenAICompatibleProvider
-<<<<<<< HEAD
-=======
 
 logger = logging.getLogger(__name__)
->>>>>>> f3001cc3
 
 
 class OpenAIModelProvider(OpenAICompatibleProvider):
@@ -35,8 +26,6 @@
         },
         "o3-mini": {
             "context_window": 200_000,  # 200K tokens
-<<<<<<< HEAD
-=======
             "supports_extended_thinking": False,
         },
         "o3-pro": {
@@ -49,7 +38,6 @@
         },
         "o4-mini-high": {
             "context_window": 200_000,  # 200K tokens
->>>>>>> f3001cc3
             "supports_extended_thinking": False,
         },
         # Shorthands
@@ -108,10 +96,6 @@
         return ProviderType.OPENAI
 
     def validate_model_name(self, model_name: str) -> bool:
-<<<<<<< HEAD
-        """Validate if the model name is supported."""
-        return model_name in self.SUPPORTED_MODELS
-=======
         """Validate if the model name is supported and allowed."""
         resolved_name = self._resolve_model_name(model_name)
 
@@ -151,15 +135,11 @@
             max_output_tokens=max_output_tokens,
             **kwargs,
         )
->>>>>>> f3001cc3
 
     def supports_thinking_mode(self, model_name: str) -> bool:
         """Check if the model supports extended thinking mode."""
         # Currently no OpenAI models support extended thinking
         # This may change with future O3 models
-<<<<<<< HEAD
-        return False
-=======
         return False
 
     def _resolve_model_name(self, model_name: str) -> str:
@@ -168,5 +148,4 @@
         shorthand_value = self.SUPPORTED_MODELS.get(model_name)
         if isinstance(shorthand_value, str):
             return shorthand_value
-        return model_name
->>>>>>> f3001cc3
+        return model_name