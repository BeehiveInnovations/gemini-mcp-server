--- conflicted
+++ resolved
@@ -72,19 +72,12 @@
         "exploration path."
     ),
     "relevant_files": (
-<<<<<<< HEAD
-        "Subset of files_checked (as full absolute paths) that contain code directly relevant to the review or "
-        "contain significant issues, patterns, or examples worth highlighting. Only list those that are directly "
-        "tied to important findings, security concerns, performance issues, or architectural decisions. This could "
-        "include core implementation files, configuration files, or files with notable patterns."
-=======
         "For when this is the first step, please pass absolute file paths of relevant code to review (do not clip "
         "file paths). When used for the final step, this contains a subset of files_checked (as full absolute paths) "
         "that contain code directly relevant to the review or contain significant issues, patterns, or examples worth "
         "highlighting. Only list those that are directly tied to important findings, security concerns, performance "
         "issues, or architectural decisions. This could include core implementation files, configuration files, or "
         "files with notable patterns."
->>>>>>> 0655590a
     ),
     "relevant_context": (
         "List methods, functions, classes, or modules that are central to the code review findings, in the format "
