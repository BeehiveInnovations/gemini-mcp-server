--- conflicted
+++ resolved
@@ -86,16 +86,13 @@
 # Follow tool activity in real-time
 tail -f logs/mcp_activity.log
 
-<<<<<<< HEAD
+# PYTHON REFERENCE IMPLEMENTATION ONLY - DO NOT USE (Node.js port uses zenode/)
 # Use the dedicated log monitor (shows tool calls, completions, errors)
-python log_monitor.py
+# python log_monitor.py
 
 # Search logs for specific patterns
-grep "ERROR" logs/mcp_server.log
-grep "tool_name" logs/mcp_activity.log
-=======
-# Use simple tail commands to monitor logs
-tail -f logs/mcp_activity.log | grep -E "(TOOL_CALL|TOOL_COMPLETED|ERROR|WARNING)"
+# grep "ERROR" logs/mcp_server.log
+# grep "tool_name" logs/mcp_activity.log
 ```
 
 #### Available Log Files
@@ -109,44 +106,53 @@
 tail -f logs/mcp_activity.log
 ```
 
-**For programmatic log analysis (used by tests):**
-```python
-# Import the LogUtils class from simulator tests
-from simulator_tests.log_utils import LogUtils
-
-# Get recent logs
-recent_logs = LogUtils.get_recent_server_logs(lines=500)
-
-# Check for errors
-errors = LogUtils.check_server_logs_for_errors()
-
-# Search for specific patterns
-matches = LogUtils.search_logs_for_pattern("TOOL_CALL.*debug")
->>>>>>> 4dae6e45
-```
-
-### Testing Framework
-
-Simulation tests are available to test the MCP server in a 'live' scenario, using your configured API keys to ensure the models are working and the server is able to communicate back and forth.
-
-```bash
-# Run tests with verbose output
-python communication_simulator_test.py --verbose
-
-# List all available tests
-python communication_simulator_test.py --list-tests
-
-# RECOMMENDED: Run tests individually for better isolation and debugging
-python communication_simulator_test.py --individual basic_conversation
-python communication_simulator_test.py --individual content_validation
-python communication_simulator_test.py --individual cross_tool_continuation
-python communication_simulator_test.py --individual memory_validation
-
-# Run multiple specific tests
-python communication_simulator_test.py --tests basic_conversation content_validation
-
-# Run individual test with verbose output for debugging
-python communication_simulator_test.py --individual memory_validation --verbose
+# PYTHON REFERENCE IMPLEMENTATION ONLY - DO NOT USE (Node.js port uses zenode/)
+# **For programmatic log analysis (used by tests):**
+# ```python
+# # Import the LogUtils class from simulator tests
+# from simulator_tests.log_utils import LogUtils
+# 
+# # Get recent logs
+# recent_logs = LogUtils.get_recent_server_logs(lines=500)
+# 
+# # Check for errors
+# errors = LogUtils.check_server_logs_for_errors()
+# 
+# # Search for specific patterns
+# matches = LogUtils.search_logs_for_pattern("TOOL_CALL.*debug")
+# ```
+
+### Testing
+
+# PYTHON REFERENCE IMPLEMENTATION ONLY - DO NOT USE (Node.js port uses zenode/)
+# Simulation tests are available to test the MCP server in a 'live' scenario, using your configured
+# API keys to ensure the models are working and the server is able to communicate back and forth. 
+
+**IMPORTANT**: After any code changes, restart your Claude session for the changes to take effect.
+
+#### Run All Simulator Tests
+# PYTHON REFERENCE IMPLEMENTATION ONLY - DO NOT USE (Node.js port uses zenode/)
+# ```bash
+# # Run the complete test suite
+# python communication_simulator_test.py
+# 
+# # Run tests with verbose output
+# python communication_simulator_test.py --verbose
+
+# # List all available tests
+# python communication_simulator_test.py --list-tests
+# 
+# # RECOMMENDED: Run tests individually for better isolation and debugging
+# python communication_simulator_test.py --individual basic_conversation
+# python communication_simulator_test.py --individual content_validation
+# python communication_simulator_test.py --individual cross_tool_continuation
+# python communication_simulator_test.py --individual memory_validation
+# 
+# # Run multiple specific tests
+# python communication_simulator_test.py --tests basic_conversation content_validation
+# 
+# # Run individual test with verbose output for debugging
+# python communication_simulator_test.py --individual memory_validation --verbose
 ```
 
 Available simulator tests include:
@@ -361,18 +367,21 @@
 # View recent errors
 grep "ERROR" logs/mcp_server.log | tail -20
 
+# PYTHON REFERENCE IMPLEMENTATION ONLY - DO NOT USE (Node.js port uses zenode/)
 # Check virtual environment
-which python
+# which python
 # Should show: .../zen-mcp-server/.zen_venv/bin/python
 
+# PYTHON REFERENCE IMPLEMENTATION ONLY - DO NOT USE (Node.js port uses zenode/)
 # Run individual failing test with verbose output
-python communication_simulator_test.py --individual <test_name> --verbose
+# python communication_simulator_test.py --individual <test_name> --verbose
 
 # Check server logs during test execution
 tail -f logs/mcp_server.log
 
+# PYTHON REFERENCE IMPLEMENTATION ONLY - DO NOT USE (Node.js port uses zenode/)
 # Run tests with debug output
-LOG_LEVEL=DEBUG python communication_simulator_test.py --individual <test_name>
+# LOG_LEVEL=DEBUG python communication_simulator_test.py --individual <test_name>
 ```
 
 ### Key Files and Directories
