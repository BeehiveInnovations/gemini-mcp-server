--- conflicted
+++ resolved
@@ -49,15 +49,11 @@
     @patch.dict(os.environ, {"OPENAI_API_KEY": "", "GEMINI_API_KEY": "test-gemini-key"}, clear=False)
     def test_prefers_gemini_flash_when_openai_unavailable(self):
         """Test that gemini-2.5-flash-preview-05-20 is used when only Gemini API key is available"""
-<<<<<<< HEAD
-        ModelProviderRegistry.clear_cache()
-=======
         # Register only Gemini provider for this test
         from providers.gemini import GeminiModelProvider
 
         ModelProviderRegistry.register_provider(ProviderType.GOOGLE, GeminiModelProvider)
 
->>>>>>> f3001cc3
         fallback_model = ModelProviderRegistry.get_preferred_fallback_model()
         assert fallback_model == "gemini-2.5-flash-preview-05-20"
 
