--- conflicted
+++ resolved
@@ -27,34 +27,6 @@
         assert schema["required"] == ["prompt"]
 
     @pytest.mark.asyncio
-<<<<<<< HEAD
-    @patch("tools.base.BaseTool.get_model_provider")
-    async def test_execute_success(self, mock_get_provider, tool):
-        """Test successful execution"""
-        # Mock provider
-        mock_provider = create_mock_provider()
-        mock_provider.get_provider_type.return_value = Mock(value="google")
-        mock_provider.supports_thinking_mode.return_value = True
-        mock_provider.generate_content.return_value = Mock(
-            content="Extended analysis", usage={}, model_name="gemini-2.5-flash-preview-05-20", metadata={}
-        )
-        mock_get_provider.return_value = mock_provider
-
-        result = await tool.execute(
-            {
-                "prompt": "Initial analysis",
-                "problem_context": "Building a cache",
-                "focus_areas": ["performance", "scalability"],
-            }
-        )
-
-        assert len(result) == 1
-        # Parse the JSON response
-        output = json.loads(result[0].text)
-        assert output["status"] == "success"
-        assert "Critical Evaluation Required" in output["content"]
-        assert "Extended analysis" in output["content"]
-=======
     async def test_execute_success(self, tool):
         """Test successful execution using real integration testing"""
         import importlib
@@ -124,7 +96,6 @@
             # Reload config and clear registry
             importlib.reload(config)
             ModelProviderRegistry._instance = None
->>>>>>> f3001cc3
 
 
 class TestCodeReviewTool:
@@ -155,30 +126,6 @@
         test_file = tmp_path / "test.py"
         test_file.write_text("def insecure(): pass", encoding="utf-8")
 
-<<<<<<< HEAD
-        # Mock provider
-        mock_provider = create_mock_provider()
-        mock_provider.get_provider_type.return_value = Mock(value="google")
-        mock_provider.supports_thinking_mode.return_value = False
-        mock_provider.generate_content.return_value = Mock(
-            content="Security issues found", usage={}, model_name="gemini-2.5-flash-preview-05-20", metadata={}
-        )
-        mock_get_provider.return_value = mock_provider
-
-        result = await tool.execute(
-            {
-                "files": [str(test_file)],
-                "review_type": "security",
-                "focus_on": "authentication",
-                "prompt": "Test code review for validation purposes",
-            }
-        )
-
-        assert len(result) == 1
-        assert "Security issues found" in result[0].text
-        assert "Claude's Next Steps:" in result[0].text
-        assert "Security issues found" in result[0].text
-=======
         # Save original environment
         original_env = {
             "OPENAI_API_KEY": os.environ.get("OPENAI_API_KEY"),
@@ -234,7 +181,6 @@
             # Reload config and clear registry
             importlib.reload(config)
             ModelProviderRegistry._instance = None
->>>>>>> f3001cc3
 
 
 class TestDebugIssueTool:
@@ -255,31 +201,6 @@
         assert schema["required"] == ["prompt"]
 
     @pytest.mark.asyncio
-<<<<<<< HEAD
-    @patch("tools.base.BaseTool.get_model_provider")
-    async def test_execute_with_context(self, mock_get_provider, tool):
-        """Test execution with error context"""
-        # Mock provider
-        mock_provider = create_mock_provider()
-        mock_provider.get_provider_type.return_value = Mock(value="google")
-        mock_provider.supports_thinking_mode.return_value = False
-        mock_provider.generate_content.return_value = Mock(
-            content="Root cause: race condition", usage={}, model_name="gemini-2.5-flash-preview-05-20", metadata={}
-        )
-        mock_get_provider.return_value = mock_provider
-
-        result = await tool.execute(
-            {
-                "prompt": "Test fails intermittently",
-                "error_context": "AssertionError in test_async",
-                "previous_attempts": "Added sleep, still fails",
-            }
-        )
-
-        assert len(result) == 1
-        assert "Next Steps:" in result[0].text
-        assert "Root cause: race condition" in result[0].text
-=======
     async def test_execute_with_context(self, tool):
         """Test execution with error context using real integration testing"""
         import importlib
@@ -348,7 +269,6 @@
             # Reload config and clear registry
             importlib.reload(config)
             ModelProviderRegistry._instance = None
->>>>>>> f3001cc3
 
 
 class TestAnalyzeTool:
@@ -379,30 +299,6 @@
         test_file = tmp_path / "module.py"
         test_file.write_text("class Service: pass", encoding="utf-8")
 
-<<<<<<< HEAD
-        # Mock provider
-        mock_provider = create_mock_provider()
-        mock_provider.get_provider_type.return_value = Mock(value="google")
-        mock_provider.supports_thinking_mode.return_value = False
-        mock_provider.generate_content.return_value = Mock(
-            content="Architecture analysis", usage={}, model_name="gemini-2.5-flash-preview-05-20", metadata={}
-        )
-        mock_get_provider.return_value = mock_provider
-
-        result = await tool.execute(
-            {
-                "files": [str(test_file)],
-                "prompt": "What's the structure?",
-                "analysis_type": "architecture",
-                "output_format": "summary",
-            }
-        )
-
-        assert len(result) == 1
-        assert "Architecture analysis" in result[0].text
-        assert "Next Steps:" in result[0].text
-        assert "Architecture analysis" in result[0].text
-=======
         # Save original environment
         original_env = {
             "OPENAI_API_KEY": os.environ.get("OPENAI_API_KEY"),
@@ -464,7 +360,6 @@
             # Reload config and clear registry
             importlib.reload(config)
             ModelProviderRegistry._instance = None
->>>>>>> f3001cc3
 
 
 class TestAbsolutePathValidation:
@@ -556,18 +451,9 @@
         """Test that testgen tool rejects relative paths"""
         from tools import TestGenerationTool
 
-<<<<<<< HEAD
-        # Mock provider
-        mock_provider = create_mock_provider()
-        mock_provider.get_provider_type.return_value = Mock(value="google")
-        mock_provider.supports_thinking_mode.return_value = False
-        mock_provider.generate_content.return_value = Mock(
-            content="Analysis complete", usage={}, model_name="gemini-2.5-flash-preview-05-20", metadata={}
-=======
         tool = TestGenerationTool()
         result = await tool.execute(
             {"files": ["src/main.py"], "prompt": "Generate tests for the functions"}  # relative path
->>>>>>> f3001cc3
         )
 
         assert len(result) == 1
