"""
Communication Simulator Tests Package

This package contains individual test modules for the Zen MCP Communication Simulator.
Each test is in its own file for better organization and maintainability.
"""

from .base_test import BaseSimulatorTest
from .test_basic_conversation import BasicConversationTest
from .test_consensus_conversation import TestConsensusConversation
from .test_consensus_stance import TestConsensusStance
from .test_consensus_three_models import TestConsensusThreeModels
from .test_content_validation import ContentValidationTest
from .test_conversation_chain_validation import ConversationChainValidationTest
from .test_cross_tool_comprehensive import CrossToolComprehensiveTest
from .test_cross_tool_continuation import CrossToolContinuationTest
from .test_debug_certain_confidence import DebugCertainConfidenceTest
from .test_debug_validation import DebugValidationTest
from .test_line_number_validation import LineNumberValidationTest
from .test_logs_validation import LogsValidationTest
from .test_model_thinking_config import TestModelThinkingConfig
from .test_o3_model_selection import O3ModelSelectionTest
from .test_o3_pro_expensive import O3ProExpensiveTest
from .test_ollama_custom_url import OllamaCustomUrlTest
from .test_openrouter_fallback import OpenRouterFallbackTest
from .test_openrouter_models import OpenRouterModelsTest
from .test_per_tool_deduplication import PerToolDeduplicationTest
from .test_planner_continuation_history import PlannerContinuationHistoryTest
from .test_planner_validation import PlannerValidationTest

# Redis validation test removed - no longer needed for standalone server
from .test_refactor_validation import RefactorValidationTest
from .test_requesty_models import TestRequestyModels
from .test_testgen_validation import TestGenValidationTest
from .test_token_allocation_validation import TokenAllocationValidationTest
from .test_vision_capability import VisionCapabilityTest
from .test_xai_models import XAIModelsTest

# Test registry for dynamic loading
TEST_REGISTRY = {
    "basic_conversation": BasicConversationTest,
    "content_validation": ContentValidationTest,
    "per_tool_deduplication": PerToolDeduplicationTest,
    "cross_tool_continuation": CrossToolContinuationTest,
    "cross_tool_comprehensive": CrossToolComprehensiveTest,
    "line_number_validation": LineNumberValidationTest,
    "logs_validation": LogsValidationTest,
    # "redis_validation": RedisValidationTest,  # Removed - no longer needed for standalone server
    "model_thinking_config": TestModelThinkingConfig,
    "o3_model_selection": O3ModelSelectionTest,
    "ollama_custom_url": OllamaCustomUrlTest,
    "openrouter_fallback": OpenRouterFallbackTest,
    "openrouter_models": OpenRouterModelsTest,
    "planner_validation": PlannerValidationTest,
    "planner_continuation_history": PlannerContinuationHistoryTest,
    "token_allocation_validation": TokenAllocationValidationTest,
    "testgen_validation": TestGenValidationTest,
    "refactor_validation": RefactorValidationTest,
    "debug_validation": DebugValidationTest,
    "debug_certain_confidence": DebugCertainConfidenceTest,
    "conversation_chain_validation": ConversationChainValidationTest,
    "vision_capability": VisionCapabilityTest,
    "xai_models": XAIModelsTest,
<<<<<<< HEAD
    "requesty_models": TestRequestyModels,
=======
    "consensus_conversation": TestConsensusConversation,
    "consensus_stance": TestConsensusStance,
    "consensus_three_models": TestConsensusThreeModels,
>>>>>>> 4dae6e45
    # "o3_pro_expensive": O3ProExpensiveTest,  # COMMENTED OUT - too expensive to run by default
}

__all__ = [
    "BaseSimulatorTest",
    "BasicConversationTest",
    "ContentValidationTest",
    "PerToolDeduplicationTest",
    "CrossToolContinuationTest",
    "CrossToolComprehensiveTest",
    "LineNumberValidationTest",
    "LogsValidationTest",
    # "RedisValidationTest",  # Removed - no longer needed for standalone server
    "TestModelThinkingConfig",
    "O3ModelSelectionTest",
    "O3ProExpensiveTest",
    "OllamaCustomUrlTest",
    "OpenRouterFallbackTest",
    "OpenRouterModelsTest",
    "PlannerValidationTest",
    "PlannerContinuationHistoryTest",
    "TokenAllocationValidationTest",
    "TestGenValidationTest",
    "RefactorValidationTest",
    "DebugValidationTest",
    "DebugCertainConfidenceTest",
    "ConversationChainValidationTest",
    "VisionCapabilityTest",
    "XAIModelsTest",
<<<<<<< HEAD
    "TestRequestyModels",
=======
    "TestConsensusConversation",
    "TestConsensusStance",
    "TestConsensusThreeModels",
>>>>>>> 4dae6e45
    "TEST_REGISTRY",
]<|MERGE_RESOLUTION|>--- conflicted
+++ resolved
@@ -61,13 +61,10 @@
     "conversation_chain_validation": ConversationChainValidationTest,
     "vision_capability": VisionCapabilityTest,
     "xai_models": XAIModelsTest,
-<<<<<<< HEAD
     "requesty_models": TestRequestyModels,
-=======
     "consensus_conversation": TestConsensusConversation,
     "consensus_stance": TestConsensusStance,
     "consensus_three_models": TestConsensusThreeModels,
->>>>>>> 4dae6e45
     # "o3_pro_expensive": O3ProExpensiveTest,  # COMMENTED OUT - too expensive to run by default
 }
 
@@ -97,12 +94,9 @@
     "ConversationChainValidationTest",
     "VisionCapabilityTest",
     "XAIModelsTest",
-<<<<<<< HEAD
     "TestRequestyModels",
-=======
     "TestConsensusConversation",
     "TestConsensusStance",
     "TestConsensusThreeModels",
->>>>>>> 4dae6e45
     "TEST_REGISTRY",
 ]