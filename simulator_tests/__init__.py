"""
Communication Simulator Tests Package

This package contains individual test modules for the Zen MCP Communication Simulator.
Each test is in its own file for better organization and maintainability.
"""

from .base_test import BaseSimulatorTest
from .test_basic_conversation import BasicConversationTest
from .test_content_validation import ContentValidationTest
from .test_conversation_chain_validation import ConversationChainValidationTest
from .test_cross_tool_comprehensive import CrossToolComprehensiveTest
from .test_cross_tool_continuation import CrossToolContinuationTest
from .test_line_number_validation import LineNumberValidationTest
from .test_logs_validation import LogsValidationTest
from .test_model_thinking_config import TestModelThinkingConfig
from .test_o3_model_selection import O3ModelSelectionTest
<<<<<<< HEAD
=======
from .test_o3_pro_expensive import O3ProExpensiveTest
from .test_ollama_custom_url import OllamaCustomUrlTest
>>>>>>> f3001cc3
from .test_openrouter_fallback import OpenRouterFallbackTest
from .test_openrouter_models import OpenRouterModelsTest
from .test_per_tool_deduplication import PerToolDeduplicationTest
from .test_redis_validation import RedisValidationTest
from .test_refactor_validation import RefactorValidationTest
from .test_testgen_validation import TestGenValidationTest
from .test_token_allocation_validation import TokenAllocationValidationTest
from .test_xai_models import XAIModelsTest

# Test registry for dynamic loading
TEST_REGISTRY = {
    "basic_conversation": BasicConversationTest,
    "content_validation": ContentValidationTest,
    "per_tool_deduplication": PerToolDeduplicationTest,
    "cross_tool_continuation": CrossToolContinuationTest,
    "cross_tool_comprehensive": CrossToolComprehensiveTest,
    "line_number_validation": LineNumberValidationTest,
    "logs_validation": LogsValidationTest,
    "redis_validation": RedisValidationTest,
    "model_thinking_config": TestModelThinkingConfig,
    "o3_model_selection": O3ModelSelectionTest,
<<<<<<< HEAD
=======
    "ollama_custom_url": OllamaCustomUrlTest,
>>>>>>> f3001cc3
    "openrouter_fallback": OpenRouterFallbackTest,
    "openrouter_models": OpenRouterModelsTest,
    "token_allocation_validation": TokenAllocationValidationTest,
    "testgen_validation": TestGenValidationTest,
    "refactor_validation": RefactorValidationTest,
    "conversation_chain_validation": ConversationChainValidationTest,
    "xai_models": XAIModelsTest,
    # "o3_pro_expensive": O3ProExpensiveTest,  # COMMENTED OUT - too expensive to run by default
}

__all__ = [
    "BaseSimulatorTest",
    "BasicConversationTest",
    "ContentValidationTest",
    "PerToolDeduplicationTest",
    "CrossToolContinuationTest",
    "CrossToolComprehensiveTest",
    "LineNumberValidationTest",
    "LogsValidationTest",
    "RedisValidationTest",
    "TestModelThinkingConfig",
    "O3ModelSelectionTest",
<<<<<<< HEAD
=======
    "O3ProExpensiveTest",
    "OllamaCustomUrlTest",
>>>>>>> f3001cc3
    "OpenRouterFallbackTest",
    "OpenRouterModelsTest",
    "TokenAllocationValidationTest",
    "TestGenValidationTest",
    "RefactorValidationTest",
    "ConversationChainValidationTest",
    "XAIModelsTest",
    "TEST_REGISTRY",
]<|MERGE_RESOLUTION|>--- conflicted
+++ resolved
@@ -15,11 +15,8 @@
 from .test_logs_validation import LogsValidationTest
 from .test_model_thinking_config import TestModelThinkingConfig
 from .test_o3_model_selection import O3ModelSelectionTest
-<<<<<<< HEAD
-=======
 from .test_o3_pro_expensive import O3ProExpensiveTest
 from .test_ollama_custom_url import OllamaCustomUrlTest
->>>>>>> f3001cc3
 from .test_openrouter_fallback import OpenRouterFallbackTest
 from .test_openrouter_models import OpenRouterModelsTest
 from .test_per_tool_deduplication import PerToolDeduplicationTest
@@ -41,10 +38,7 @@
     "redis_validation": RedisValidationTest,
     "model_thinking_config": TestModelThinkingConfig,
     "o3_model_selection": O3ModelSelectionTest,
-<<<<<<< HEAD
-=======
     "ollama_custom_url": OllamaCustomUrlTest,
->>>>>>> f3001cc3
     "openrouter_fallback": OpenRouterFallbackTest,
     "openrouter_models": OpenRouterModelsTest,
     "token_allocation_validation": TokenAllocationValidationTest,
@@ -67,11 +61,8 @@
     "RedisValidationTest",
     "TestModelThinkingConfig",
     "O3ModelSelectionTest",
-<<<<<<< HEAD
-=======
     "O3ProExpensiveTest",
     "OllamaCustomUrlTest",
->>>>>>> f3001cc3
     "OpenRouterFallbackTest",
     "OpenRouterModelsTest",
     "TokenAllocationValidationTest",
